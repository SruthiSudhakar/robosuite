{
    "type": "WHOLE_BODY_MINK_IK",
    "composite_controller_specific_configs": {
        "ref_name": ["gripper0_right_grip_site", "gripper0_left_grip_site"],
<<<<<<< HEAD
        "interpolation": null,
        "ik_controlled_part_names": ["torso", "head", "right", "left"],
        "max_dq": 4,
        "ik_pseudo_inverse_damping": 5e-2,
        "ik_integration_dt": 1e-1,
        "ik_input_type": "absolute",
        "ik_input_ref_frame": "base", 
        "ik_input_rotation_repr": "axis_angle",
        "verbose": false,
        "ik_posture_weights": {
            "robot0_torso_waist_yaw": 10.0,
            "robot0_torso_waist_pitch": 10.0,
            "robot0_torso_waist_roll": 200.0,
            "robot0_l_shoulder_pitch": 4.0,
            "robot0_r_shoulder_pitch": 4.0,
            "robot0_l_shoulder_roll": 3.0,
            "robot0_r_shoulder_roll": 3.0,
            "robot0_l_shoulder_yaw": 2.0,
            "robot0_r_shoulder_yaw": 2.0
        },
        "ik_hand_pos_cost": 1.0,
        "ik_hand_ori_cost": 0.5,
        "use_joint_angle_action_input": false
=======
            "interpolation": null,
            "actuation_part_names": ["torso", "head", "right", "left"],
            "max_dq": 4,
            "ik_pseudo_inverse_damping": 5e-2,
            "ik_integration_dt": 1e-1,
            "ik_input_action_repr": "absolute",
            "ik_input_rotation_repr": "axis_angle",
            "verbose": false,
            "ik_posture_weights": {
                "robot0_torso_waist_yaw": 10.0,
                "robot0_torso_waist_pitch": 10.0,
                "robot0_torso_waist_roll": 200.0,
                "robot0_l_shoulder_pitch": 4.0,
                "robot0_r_shoulder_pitch": 4.0,
                "robot0_l_shoulder_roll": 3.0,
                "robot0_r_shoulder_roll": 3.0,
                "robot0_l_shoulder_yaw": 2.0,
                "robot0_r_shoulder_yaw": 2.0
            },
            "ik_hand_pos_cost": 1.0,
            "ik_hand_ori_cost": 0.5,
            "use_joint_angle_action_input": false
>>>>>>> 8db731d3
    },
    "body_parts_controller_configs": {
        "arms": {
            "right": {
                "type" : "JOINT_POSITION",
                "input_max": 1,
                "input_min": -1,
                "input_type": "absolute",
                "output_max": 0.5,
                "output_min": -0.5,
                "kd": 200,
                "kv": 200,
                "kp": 1000,
                "velocity_limits": [-1,1],
                "kp_limits": [0, 1000],
                "interpolation": null,
                "ramp_ratio": 0.2,
                "gripper": {
                    "type": "GRIP",
                    "use_action_scaling": false
                }
            },
            "left": {
                "type" : "JOINT_POSITION",
                "input_max": 1,
                "input_min": -1,
                "input_type": "absolute",
                "output_max": 0.5,
                "output_min": -0.5,
                "kd": 200,
                "kv": 200,
                "kp": 1000,
                "velocity_limits": [-1,1],
                "kp_limits": [0, 1000],
                "interpolation": null,
                "ramp_ratio": 0.2,
                "gripper": {
                    "type": "GRIP",
                    "use_action_scaling": false
                }
            }
        },
        "torso": {
            "type" : "JOINT_POSITION",
            "input_max": 1,
            "input_min": -1,
            "input_type": "absolute",
            "output_max": 0.5,
            "output_min": -0.5,
            "kd": 200,
            "kv": 200,
            "kp": 1000,
            "velocity_limits": [-1,1],
            "kp_limits": [0, 1000],
            "interpolation": null,
            "ramp_ratio": 0.2
        },
        "head": {
            "type" : "JOINT_POSITION",
            "input_max": 1,
            "input_min": -1,
            "input_type": "absolute",
            "output_max": 0.5,
            "output_min": -0.5,
            "kd": 200,
            "kv": 200,
            "kp": 1000,
            "velocity_limits": [-1,1],
            "kp_limits": [0, 1000],
            "interpolation": null,
            "ramp_ratio": 0.2
        }
    }
}<|MERGE_RESOLUTION|>--- conflicted
+++ resolved
@@ -2,9 +2,8 @@
     "type": "WHOLE_BODY_MINK_IK",
     "composite_controller_specific_configs": {
         "ref_name": ["gripper0_right_grip_site", "gripper0_left_grip_site"],
-<<<<<<< HEAD
         "interpolation": null,
-        "ik_controlled_part_names": ["torso", "head", "right", "left"],
+        "actuation_part_names": ["torso", "head", "right", "left"],
         "max_dq": 4,
         "ik_pseudo_inverse_damping": 5e-2,
         "ik_integration_dt": 1e-1,
@@ -26,30 +25,6 @@
         "ik_hand_pos_cost": 1.0,
         "ik_hand_ori_cost": 0.5,
         "use_joint_angle_action_input": false
-=======
-            "interpolation": null,
-            "actuation_part_names": ["torso", "head", "right", "left"],
-            "max_dq": 4,
-            "ik_pseudo_inverse_damping": 5e-2,
-            "ik_integration_dt": 1e-1,
-            "ik_input_action_repr": "absolute",
-            "ik_input_rotation_repr": "axis_angle",
-            "verbose": false,
-            "ik_posture_weights": {
-                "robot0_torso_waist_yaw": 10.0,
-                "robot0_torso_waist_pitch": 10.0,
-                "robot0_torso_waist_roll": 200.0,
-                "robot0_l_shoulder_pitch": 4.0,
-                "robot0_r_shoulder_pitch": 4.0,
-                "robot0_l_shoulder_roll": 3.0,
-                "robot0_r_shoulder_roll": 3.0,
-                "robot0_l_shoulder_yaw": 2.0,
-                "robot0_r_shoulder_yaw": 2.0
-            },
-            "ik_hand_pos_cost": 1.0,
-            "ik_hand_ori_cost": 0.5,
-            "use_joint_angle_action_input": false
->>>>>>> 8db731d3
     },
     "body_parts_controller_configs": {
         "arms": {
