from collections import OrderedDict
from typing import Dict, List, Optional, Union

import numpy as np

from robosuite.models.grippers.gripper_model import GripperModel
from robosuite.models.robots import RobotModel
from robosuite.utils.mjcf_utils import find_elements, find_elements_by_substring, string_to_array


class ManipulatorModel(RobotModel):
    """
    Base class for all manipulator models (robot arm(s) with gripper(s)).

    Args:
        fname (str): Path to relevant xml file from which to create this robot instance
        idn (int or str): Number or some other unique identification string for this robot instance
    """

    def __init__(self, fname: str, idn=0):
        # Always run super init first
        super().__init__(fname, idn=idn)

        # key: gripper name and value: gripper model
        self.grippers = OrderedDict()

        # # Grab hand's offset from final robot link (string -> np.array -> elements [1, 2, 3, 0] (x, y, z, w))
        # # Different case based on whether we're dealing with single or bimanual armed robot
        # if self.arm_type == "single":
        #     hand_element = find_elements(
        #         root=self.root, tags="body", attribs={"name": self.eef_name}, return_first=True
        #     )
        #     self.hand_rotation_offset = string_to_array(hand_element.get("quat", "1 0 0 0"))[[1, 2, 3, 0]]
        # else:  # "bimanual" case
        if self.arm_type == "single":
            arms = ["right"]
        elif self.arm_type == "bimanual":
            arms = ["right", "left"]
        self.hand_rotation_offset = {}
        for arm in arms:
            hand_element = find_elements(
                root=self.root, tags="body", attribs={"name": self.eef_name[arm]}, return_first=True
            )
            self.hand_rotation_offset[arm] = string_to_array(hand_element.get("quat", "1 0 0 0"))[[1, 2, 3, 0]]

        # Get camera names for this robot
        self.cameras = self.get_element_names(self.worldbody, "camera")

        self._base_actuators = []
        self._torso_actuators = []
        self._head_actuators = []
        self._legs_actuators = []

        self._arms_actuators = []
        # specify arm actuators by excluding overallpy actuators from previous ones

        self._base_joints = []
        self._torso_joints = []
        self._head_joints = []
        self._legs_joints = []

        self._arms_joints = []

    def add_gripper(self, gripper: GripperModel, arm_name: Optional[str] = None):
        """
        Mounts @gripper to arm.

        Throws error if robot already has a gripper or gripper type is incorrect.

        Args:
            gripper (GripperModel): gripper MJCF model
            arm_name (str): name of arm mount --
                            defaults add to all self.eef_name if not specified

        Raises:
            ValueError: [Multiple grippers]
        """
        if arm_name is None:
<<<<<<< HEAD
            assert isinstance(self.eef_name, dict), "only support single insertion of gripper now"
            arm_names = list(self.eef_name.values())
        else:
            arm_names = [arm_name]

        for arm_name in arm_names:
            if arm_name in self.grippers:
                raise ValueError("Attempts to add multiple grippers to one body")
=======
            arm_name = self.eef_name
        if arm_name in self.grippers:
            raise ValueError("Attempts to add multiple grippers to one body")
        self.merge(gripper, merge_body=arm_name)
>>>>>>> 25680889

            self.merge(gripper, merge_body=arm_name)

            self.grippers[arm_name] = gripper

            # Update cameras in this model
            self.cameras = self.get_element_names(self.worldbody, "camera")

    def _update_joints(self):
        """internal function to update joint lists"""
        for joint in self.all_joints:
            if "mobile" in joint:
                self.base_joints.append(joint)
            elif "torso" in joint:
                self.torso_joints.append(joint)
            elif "head" in joint:
                self.head_joints.append(joint)
            elif "leg" in joint:
                self.legs_joints.append(joint)

        for joint in self.all_joints:
            if (
                joint not in self._base_joints
                and joint not in self._torso_joints
                and joint not in self._head_joints
                and joint not in self._legs_joints
            ):
                self._arms_joints.append(joint)

    def _update_actuators(self):
        """internal function to update actuator lists"""
        for actuator in self.all_actuators:
            if "mobile" in actuator:
                self.base_actuators.append(actuator)
            elif "torso" in actuator:
                self.torso_actuators.append(actuator)
            elif "head" in actuator:
                self.head_actuators.append(actuator)
            elif "leg" in actuator:
                self.legs_actuators.append(actuator)

        for actuator in self.all_actuators:
            if (
                actuator not in self._base_actuators
                and actuator not in self._torso_actuators
                and actuator not in self._head_actuators
                and actuator not in self._legs_actuators
            ):
                self._arms_actuators.append(actuator)

    # -------------------------------------------------------------------------------------- #
    # Public Properties: In general, these are the name-adjusted versions from the private   #
    #                    attributes pulled from their respective raw xml files               #
    # -------------------------------------------------------------------------------------- #

    @property
    def eef_name(self) -> Dict[str, str]:
        """
        Returns:
            dict of str: Prefix-adjusted eef name for this robot. If bimanual robot, returns {"left", "right"}
                keyword-mapped eef names
        """
        return self.correct_naming(self._eef_name)

    @property
    def models(self) -> List[Union[GripperModel, RobotModel]]:
        """
        Returns a list of all m(sub-)models owned by this robot model. By default, this includes the gripper model,
        if specified

        Returns:
            list: models owned by this object
        """
        models = super().models
        return models + list(self.grippers.values())

    # -------------------------------------------------------------------------------------- #
    # -------------------------- Private Properties ---------------------------------------- #
    # -------------------------------------------------------------------------------------- #

    @property
    def _important_sites(self) -> Dict[str, str]:
        """
        Returns:
            dict: (Default is no important sites; i.e.: empty dict)
        """
        return {}

    @property
    def _eef_name(self) -> Dict[str, str]:
        """
        XML eef name for this robot to which grippers can be attached. Note that these should be the raw
        string names directly pulled from a robot's corresponding XML file, NOT the adjusted name with an
        auto-generated naming prefix

        Returns:
            dict of str: eef name of this robot.
            If bimanual robot, returns {"left", "right"} keyword-mapped eef names
        """
        return {"right": "right_hand"}

    # -------------------------------------------------------------------------------------- #
    # All subclasses must implement the following properties                                 #
    # -------------------------------------------------------------------------------------- #

    @property
    def default_gripper(self) -> Dict[str, str]:
        """
        Defines the default gripper type for this robot that gets added to end effector

        Returns:
            dict: (Default is no gripper; i.e.: empty dict)
        """
        raise NotImplementedError

    @property
<<<<<<< HEAD
    def arm_type(self) -> str:
=======
    def gripper_mount_pos_offset(self):
        """
        Define the custom offset of the gripper that is different from the one defined in xml.
        The offset will applied to the first body in the gripper definition file.

        Returns:
            Empty dictionary unless specified.
        """
        return {}

    @property
    def gripper_mount_quat_offset(self):
        """
        Define the custom orientation offset of the gripper with respect to the arm.
        The offset will applied to the first body in the gripper definition file.
        Return empty dict by default unless specified.
        The quaternion is in the (w, x, y, z) format to match the mjcf format.
        """
        return {}

    @property
    def arm_type(self):
>>>>>>> 25680889
        """
        Type of robot arm. Should be either "bimanual" or "single" (or something else if it gets added in the future)

        Returns:
            str: Type of robot
        """
        raise NotImplementedError

    @property
    def base_xpos_offset(self) -> Dict[str, Union[tuple, dict]]:
        """
        Defines the dict of various (x,y,z) tuple offsets relative to specific arenas placed at (0,0,0)
        Assumes robot is facing forwards (in the +x direction) when determining offset. Should have entries for each
        manipulator arena case; i.e.: "bins", "empty", and "table")

        Returns:
            dict:

                :`'bins'`: (x,y,z) robot offset if placed in bins arena
                :`'empty'`: (x,y,z) robot offset if placed in the empty arena
                :`'table'`: lambda function that takes in table_length and returns corresponding (x,y,z) offset
                    if placed in the table arena
        """
        raise NotImplementedError

    @property
    def top_offset(self) -> np.array:
        raise NotImplementedError

    @property
    def _horizontal_radius(self):
        raise NotImplementedError

    @property
    def default_base(self):
        raise NotImplementedError

    @property
    def default_controller_config(self):
        raise NotImplementedError

    @property
    def init_qpos(self):
        raise NotImplementedError

    @property
    def init_base_qpos(self):
        return None

    @property
    def init_torso_qpos(self):
        return None

    @property
    def arm_actuators(self):
        """
        No need for name correcting because the prefix has been added during creation.

        Returns:
            list: (Default is no actuators; i.e.: empty dict)
        """
        return self._arms_actuators

    @property
    def base_actuators(self):
        """
        No need for name correcting because the prefix has been added during creation.

        Returns:
            list: (Default is no actuators; i.e.: empty dict)
        """
        return self._base_actuators

    @property
    def torso_actuators(self):
        """
        No need for name correcting because the prefix has been added during creation.

        Returns:
            list: (Default is no actuators; i.e.: empty dict)
        """
        return self._torso_actuators

    @property
    def head_actuators(self):
        """
        No need for name correcting because the prefix has been added during creation.

        Returns:
            list: (Default is no actuators; i.e.: empty dict)
        """
        return self._head_actuators

    @property
    def legs_actuators(self):
        """
        No need for name correcting because the prefix has been added during creation.

        Returns:
            list: (Default is no actuators; i.e.: empty dict)
        """
        return self._legs_actuators

    @property
    def arm_joints(self):
        """
        No need for name correcting because the prefix has been added during creation.

        Returns:
            list: (Default is no joints; i.e.: empty dict)
        """
        return self._arms_joints

    @property
    def base_joints(self):
        """
        No need for name correcting because the prefix has been added during creation.

        Returns:
            list: (Default is no joints; i.e.: empty dict)
        """
        return self._base_joints

    @property
    def torso_joints(self):
        """
        No need for name correcting because the prefix has been added during creation.

        Returns:
            list: (Default is no joints; i.e.: empty dict)
        """
        return self._torso_joints

    @property
    def head_joints(self):
        """
        No need for name correcting because the prefix has been added during creation.

        Returns:
            list: (Default is no joints; i.e.: empty dict)
        """
        return self._head_joints

    @property
    def legs_joints(self):
        """
        No need for name correcting because the prefix has been added during creation.

        Returns:
            list: (Default is no joints; i.e.: empty dict)
        """
        return self._legs_joints<|MERGE_RESOLUTION|>--- conflicted
+++ resolved
@@ -76,7 +76,6 @@
             ValueError: [Multiple grippers]
         """
         if arm_name is None:
-<<<<<<< HEAD
             assert isinstance(self.eef_name, dict), "only support single insertion of gripper now"
             arm_names = list(self.eef_name.values())
         else:
@@ -85,12 +84,6 @@
         for arm_name in arm_names:
             if arm_name in self.grippers:
                 raise ValueError("Attempts to add multiple grippers to one body")
-=======
-            arm_name = self.eef_name
-        if arm_name in self.grippers:
-            raise ValueError("Attempts to add multiple grippers to one body")
-        self.merge(gripper, merge_body=arm_name)
->>>>>>> 25680889
 
             self.merge(gripper, merge_body=arm_name)
 
@@ -207,9 +200,6 @@
         raise NotImplementedError
 
     @property
-<<<<<<< HEAD
-    def arm_type(self) -> str:
-=======
     def gripper_mount_pos_offset(self):
         """
         Define the custom offset of the gripper that is different from the one defined in xml.
@@ -231,8 +221,7 @@
         return {}
 
     @property
-    def arm_type(self):
->>>>>>> 25680889
+    def arm_type(self) -> str:
         """
         Type of robot arm. Should be either "bimanual" or "single" (or something else if it gets added in the future)
 
